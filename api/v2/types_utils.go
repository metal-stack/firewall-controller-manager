package v2

import (
	metav1 "k8s.io/apimachinery/pkg/apis/meta/v1"
)

const (
	// FinalizerName is the finalizer name used by this controller.
	FinalizerName = "firewall.metal-stack.io/firewall-controller-manager"
)

// ConditionStatus is the status of a condition.
type ConditionStatus string

// ConditionType is a string alias.
type ConditionType string

// Condition holds the information about the state of a resource.
type Condition struct {
	// Type of the condition.
	Type ConditionType `json:"type"`
	// Status of the condition, one of True, False, Unknown.
	Status ConditionStatus `json:"status"`
	// Last time the condition transitioned from one status to another.
	LastTransitionTime metav1.Time `json:"lastTransitionTime"`
	// Last time the condition was updated.
	LastUpdateTime metav1.Time `json:"lastUpdateTime"`
	// The reason for the condition's last transition.
	Reason string `json:"reason"`
	// A human readable message indicating details about the transition.
	Message string `json:"message"`
}

const (
	// ConditionTrue means a resource is in the condition.
	ConditionTrue ConditionStatus = "True"
	// ConditionFalse means a resource is not in the condition.
	ConditionFalse ConditionStatus = "False"
	// ConditionUnknown means Gardener can't decide if a resource is in the condition or not.
	ConditionUnknown ConditionStatus = "Unknown"
)

<<<<<<< HEAD
type Conditions []Condition // nolint:recvcheck
=======
//nolint:recvcheck
type Conditions []Condition
>>>>>>> b42f1195

// NewCondition creates a new condition.
func NewCondition(t ConditionType, status ConditionStatus, reason, message string) Condition {
	return Condition{
		Type:               t,
		Status:             status,
		LastUpdateTime:     metav1.Now(),
		LastTransitionTime: metav1.Now(),
		Reason:             reason,
		Message:            message,
	}
}

// GetCondition returns the condition with the provided type.
func (cs Conditions) Get(t ConditionType) *Condition {
	for i := range cs {
		c := cs[i]
		if c.Type == t {
			return &c
		}
	}
	return nil
}

// SetCondition updates the conditions to include the provided condition. If the condition that
// we are about to add already exists and has the same status, reason and message then we are not going to update.
func (cs *Conditions) Set(condition Condition) {
	currentCond := cs.Get(condition.Type)
	if currentCond != nil && currentCond.Status == condition.Status && currentCond.Reason == condition.Reason && currentCond.Message == condition.Message {
		return
	}
	// Do not update lastTransitionTime if the status of the condition doesn't change.
	if currentCond != nil && currentCond.Status == condition.Status {
		condition.LastTransitionTime = currentCond.LastTransitionTime
	}

	newConditions := cs.filterOutCondition(condition.Type)
	*cs = append(newConditions, condition)
}

// RemoveCondition removes the condition with the provided type.
func (cs *Conditions) Remove(t ConditionType) {
	*cs = cs.filterOutCondition(t)
}

// filterOutCondition returns a new slice of conditions without conditions with the provided type.
func (cs Conditions) filterOutCondition(t ConditionType) Conditions {
	var newConditions Conditions
	for _, c := range cs {
		if c.Type == t {
			continue
		}
		newConditions = append(newConditions, c)
	}
	return newConditions
}<|MERGE_RESOLUTION|>--- conflicted
+++ resolved
@@ -40,12 +40,8 @@
 	ConditionUnknown ConditionStatus = "Unknown"
 )
 
-<<<<<<< HEAD
-type Conditions []Condition // nolint:recvcheck
-=======
 //nolint:recvcheck
 type Conditions []Condition
->>>>>>> b42f1195
 
 // NewCondition creates a new condition.
 func NewCondition(t ConditionType, status ConditionStatus, reason, message string) Condition {
