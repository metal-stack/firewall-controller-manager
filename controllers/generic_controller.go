--- conflicted
+++ resolved
@@ -136,11 +136,7 @@
 			log.Info("updating status")
 			refetched := g.reconciler.New()
 
-<<<<<<< HEAD
-			statusErr := g.c.Get(ctx, req.NamespacedName, refetched, &client.GetOptions{})
-=======
 			statusErr = g.c.Get(ctx, req.NamespacedName, refetched, &client.GetOptions{})
->>>>>>> 70794b8e
 			if statusErr != nil {
 				log.Error(statusErr, "unable to fetch resource before status update")
 				return
